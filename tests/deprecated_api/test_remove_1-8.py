--- conflicted
+++ resolved
@@ -12,11 +12,8 @@
 # See the License for the specific language governing permissions and
 # limitations under the License.
 """Test deprecated functionality which will be removed in v1.8.0."""
-<<<<<<< HEAD
+import time
 from unittest import mock
-=======
-import time
->>>>>>> 01c31ae4
 from unittest.mock import Mock
 
 import numpy as np
@@ -40,10 +37,7 @@
 from pytorch_lightning.plugins.training_type.tpu_spawn import TPUSpawnPlugin
 from pytorch_lightning.profiler import AdvancedProfiler, SimpleProfiler
 from pytorch_lightning.trainer.states import RunningStage
-<<<<<<< HEAD
-from pytorch_lightning.utilities import AllGatherGrad, rank_zero_warn
-=======
->>>>>>> 01c31ae4
+from pytorch_lightning.utilities import AllGatherGrad
 from pytorch_lightning.utilities.apply_func import move_data_to_device
 from pytorch_lightning.utilities.enums import DeviceType, DistributedType
 from pytorch_lightning.utilities.imports import _TORCHTEXT_LEGACY
@@ -375,7 +369,6 @@
         assert trainer.lightning_optimizers == {}
 
 
-<<<<<<< HEAD
 @RunIf(skip_windows=True)
 @mock.patch("torch.distributed.all_gather")
 @mock.patch("torch.distributed.get_world_size", return_value=1)
@@ -384,7 +377,8 @@
 
     with pytest.deprecated_call(match="`AllGatherGrad` has been deprecated in v1.6"):
         AllGatherGrad.apply(tensor1)
-=======
+
+
 def test_v1_8_0_remove_on_batch_start_end(tmpdir):
     class TestCallback(Callback):
         def on_batch_start(self, *args, **kwargs):
@@ -669,5 +663,4 @@
 
     recorded_total_duration = _get_python_cprofile_total_duration(advanced_profiler.profiled_actions[action])
     expected_total_duration = np.sum(expected)
-    np.testing.assert_allclose(recorded_total_duration, expected_total_duration, rtol=0.2)
->>>>>>> 01c31ae4
+    np.testing.assert_allclose(recorded_total_duration, expected_total_duration, rtol=0.2)