--- conflicted
+++ resolved
@@ -82,7 +82,6 @@
         _ = LightningDataModule(dims=(1, 1, 1))
 
 
-<<<<<<< HEAD
 def test_v1_7_0_moved_get_progress_bar_dict(tmpdir):
     class TestModel(BoringModel):
         def get_progress_bar_dict(self):
@@ -105,10 +104,10 @@
     assert "v_num" not in standard_metrics.keys()
     with pytest.deprecated_call(match=r"`trainer.progress_bar_dict` is deprecated in v1.5"):
         _ = trainer.progress_bar_dict
-=======
+
+        
 def test_v1_7_0_trainer_prepare_data_per_node(tmpdir):
     with pytest.deprecated_call(
         match="Setting `prepare_data_per_node` with the trainer flag is deprecated and will be removed in v1.7.0!"
     ):
-        _ = Trainer(prepare_data_per_node=False)
->>>>>>> de57feff
+        _ = Trainer(prepare_data_per_node=False)