# this jobs runs `pytest` over the source directory. It does not install any extra dependencies.
# this is useful to catch errors where an import has been added which is not part of the basic dependencies.
name: Test simple

# see: https://help.github.com/en/actions/reference/events-that-trigger-workflows
on:  # Trigger the workflow on push or pull request, but only for the master branch
  push:
    branches: [master, "release/*"]
  pull_request:
    branches: [master, "release/*"]

concurrency:
  group: ${{ github.workflow }}-${{ github.ref }}-${{ github.head_ref }}
  cancel-in-progress: ${{ ! (github.ref == 'refs/heads/master' || startsWith(github.ref, 'refs/heads/release/')) }}

jobs:
  source:
    runs-on: ${{ matrix.os }}
    strategy:
      fail-fast: false
      matrix:
        os: [ubuntu-20.04]
        # this will install stable torch
        python-version: [3.9]

    # lower timeout as this should run very quickly
    timeout-minutes: 20
    steps:
    - uses: actions/checkout@v2
    - name: Set up Python ${{ matrix.python-version }}
      uses: actions/setup-python@v2
      with:
        python-version: ${{ matrix.python-version }}

<<<<<<< HEAD
=======
    - name: Reset caching
      run: python -c "import time; days = time.time() / 60 / 60 / 24; print(f'TIME_PERIOD=d{int(days / 2) * 2}')" >> $GITHUB_ENV

    # Note: This uses an internal pip API and may not always work
    # https://github.com/actions/cache/blob/master/examples.md#multiple-oss-in-a-workflow
    - name: Get pip cache
      id: pip-cache
      run: python -c "from pip._internal.locations import USER_CACHE_DIR; print('::set-output name=dir::' + USER_CACHE_DIR)"

    - name: Cache pip
      uses: actions/cache@v2
      with:
        path: ${{ steps.pip-cache.outputs.dir }}
        key: ${{ runner.os }}-pip-td${{ env.TIME_PERIOD }}-py${{ matrix.python-version }}-${{ matrix.requires }}-${{ hashFiles('requirements/base.txt') }}
        restore-keys: ${{ runner.os }}-pip-td${{ env.TIME_PERIOD }}-py${{ matrix.python-version }}-${{ matrix.requires }}-

>>>>>>> 32f361f8
    - name: Install dependencies
      run: |
        python --version
        python -m pip install --upgrade --user pip
        pip --version
        pip install -r requirements.txt --find-links https://download.pytorch.org/whl/cpu/torch_stable.html --upgrade
        pip install -r requirements/test.txt
        pip list
      shell: bash

    - name: Test Package [only]
      run: |
        coverage run --source pytorch_lightning -m pytest pytorch_lightning -v

    - name: Statistics
      if: success()
      run: |
        coverage report
        coverage xml

    - name: Upload coverage to Codecov
      uses: codecov/codecov-action@v1
      if: always()
      # see: https://github.com/actions/toolkit/issues/399
      continue-on-error: true
      with:
        token: ${{ secrets.CODECOV_TOKEN }}
        file: coverage.xml
        flags: cpu,pytest
        name: Base-coverage
        fail_ci_if_error: false<|MERGE_RESOLUTION|>--- conflicted
+++ resolved
@@ -32,25 +32,6 @@
       with:
         python-version: ${{ matrix.python-version }}
 
-<<<<<<< HEAD
-=======
-    - name: Reset caching
-      run: python -c "import time; days = time.time() / 60 / 60 / 24; print(f'TIME_PERIOD=d{int(days / 2) * 2}')" >> $GITHUB_ENV
-
-    # Note: This uses an internal pip API and may not always work
-    # https://github.com/actions/cache/blob/master/examples.md#multiple-oss-in-a-workflow
-    - name: Get pip cache
-      id: pip-cache
-      run: python -c "from pip._internal.locations import USER_CACHE_DIR; print('::set-output name=dir::' + USER_CACHE_DIR)"
-
-    - name: Cache pip
-      uses: actions/cache@v2
-      with:
-        path: ${{ steps.pip-cache.outputs.dir }}
-        key: ${{ runner.os }}-pip-td${{ env.TIME_PERIOD }}-py${{ matrix.python-version }}-${{ matrix.requires }}-${{ hashFiles('requirements/base.txt') }}
-        restore-keys: ${{ runner.os }}-pip-td${{ env.TIME_PERIOD }}-py${{ matrix.python-version }}-${{ matrix.requires }}-
-
->>>>>>> 32f361f8
     - name: Install dependencies
       run: |
         python --version
