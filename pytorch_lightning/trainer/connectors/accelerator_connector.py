--- conflicted
+++ resolved
@@ -815,11 +815,7 @@
             rank_zero_info("Multiprocessing is handled by SLURM.")
             return SLURMEnvironment()
 
-<<<<<<< HEAD
-        for env_type in (TorchElasticEnvironment, KubeflowEnvironment, LSFEnvironment, XLAEnvironment):
-=======
-        for env_type in (BaguaEnvironment, TorchElasticEnvironment, KubeflowEnvironment, LSFEnvironment):
->>>>>>> dfda9705
+        for env_type in (BaguaEnvironment, TorchElasticEnvironment, KubeflowEnvironment, LSFEnvironment, XLAEnvironment):
             if env_type.detect():
                 return env_type()
 
