# Copyright The PyTorch Lightning team.
#
# Licensed under the Apache License, Version 2.0 (the "License");
# you may not use this file except in compliance with the License.
# You may obtain a copy of the License at
#
#     http://www.apache.org/licenses/LICENSE-2.0
#
# Unless required by applicable law or agreed to in writing, software
# distributed under the License is distributed on an "AS IS" BASIS,
# WITHOUT WARRANTIES OR CONDITIONS OF ANY KIND, either express or implied.
# See the License for the specific language governing permissions and
# limitations under the License.
from abc import ABC, abstractmethod
from typing import Any, Callable, Iterable, Optional, TYPE_CHECKING, Union

import torch
from torch.nn import Module
from torch.optim import Optimizer
from torch.utils.data import DataLoader

from pytorch_lightning.core.lightning import LightningModule
from pytorch_lightning.overrides.base import unwrap_lightning_module
from pytorch_lightning.plugins.base_plugin import Plugin

if TYPE_CHECKING:
    from pytorch_lightning.trainer.trainer import Trainer


class TrainingTypePlugin(Plugin, ABC):
    """A Plugin to change the behaviour of the training, validation and test-loop."""

    def __init__(self) -> None:
        self._model = None
        self._results = None
        self.global_rank = 0

    @property
    @abstractmethod
    def on_gpu(self) -> bool:
        """Returns whether the current process is done on GPU"""

    @property
    @abstractmethod
    def root_device(self) -> torch.device:
        """Returns the root device"""

    @abstractmethod
    def model_to_device(self) -> None:
        """Moves the model to the correct device"""

    @property
    @abstractmethod
    def is_global_zero(self) -> bool:
        """Whether the current process is the rank zero process not only on the local node, but for all nodes."""

    @abstractmethod
    def reduce(self, tensor: Union[torch.Tensor, Any], *args: Any, **kwargs: Any) -> Union[torch.Tensor, Any]:
        """
        Reduces the given tensor (e.g. across GPUs/processes).

        Args:
            tensor: the tensor to sync and reduce
            *args: plugin-specific positional arguments
            **kwargs: plugin-specific keyword arguments
        """

    @abstractmethod
    def barrier(self, name: Optional[str] = None) -> None:
        """Forces all possibly joined processes to wait for each other"""

    @abstractmethod
    def broadcast(self, obj: object, src: int = 0) -> object:
        """Broadcasts an object to all processes"""

    def reduce_early_stopping_decision(self, should_stop: bool) -> bool:
        """Reduce the early stopping decision across all possibly spawned processes"""
        return should_stop

    def pre_backward(self, closure_loss: torch.Tensor, should_accumulate: bool, optimizer: Optimizer, opt_idx: int):
        """Run before precision plugin executes backward"""

    def post_backward(self, closure_loss: torch.Tensor, should_accumulate: bool, optimizer: Optimizer, opt_idx: int):
        """Run after precision plugin executes backward"""

    def post_optimizer_step(self, optimizer: Optimizer, optimizer_idx: int, **kwargs) -> None:
        """Hook to do something after each optimizer step."""

    @property
    def model(self) -> Module:
        """Returns the potentially wrapped LightningModule"""
        return self._model

    @model.setter
    def model(self, new_model: Module) -> None:
        self._model = new_model

    @property
    def lightning_module(self) -> LightningModule:
        """Returns the pure LightningModule without potential wrappers"""
        return unwrap_lightning_module(self._model)

    @property
    def results(self) -> Any:
        """
        The results of the last training/testing run will be cached here.
        In distributed training, we make sure to transfer the results to the appropriate master process.
        """
        # TODO: improve these docs
        return self._results

    @property
    def rpc_enabled(self) -> bool:
        return False

    def start_training(self, trainer: 'Trainer') -> None:
        # double dispatch to initiate the training loop
<<<<<<< HEAD
q        self._results = trainer.train()
=======
        self._results = trainer.run_train()
>>>>>>> ddf55a2f

    def start_testing(self, trainer: 'Trainer') -> None:
        # double dispatch to initiate the test loop
        self._results = trainer.run_test()

    def start_predicting(self, trainer: 'Trainer') -> None:
        # double dispatch to initiate the predicting loop
        self._results = trainer.run_predict()

    def training_step(self, *args, **kwargs):
        return self.lightning_module.training_step(*args, **kwargs)

    def post_training_step(self):
        pass

    def validation_step(self, *args, **kwargs):
        return self.lightning_module.validation_step(*args, **kwargs)

    def test_step(self, *args, **kwargs):
        return self.lightning_module.test_step(*args, **kwargs)

    def predict(self, *args, **kwargs):
        return self.lightning_module.predict(*args, **kwargs)

    def training_step_end(self, output):
        return output

    def validation_step_end(self, output):
        return output

    def test_step_end(self, output):
        return output

    def on_save(self, checkpoint: dict) -> dict:
        return checkpoint

    def process_dataloader(self, dataloader: Union[Iterable, DataLoader]) -> Union[Iterable, DataLoader]:
        """Wraps the dataloader if necessary

        Args:
            dataloader: iterable. Ideally of type: :class:`torch.utils.data.DataLoader`
        """
        return dataloader

    def init_optimizers(self, trainer: "Trainer", model: LightningModule):
        return trainer.init_optimizers(model)

    def optimizer_step(self, optimizer: torch.optim.Optimizer, lambda_closure: Callable, **kwargs):
        optimizer.step(closure=lambda_closure, **kwargs)<|MERGE_RESOLUTION|>--- conflicted
+++ resolved
@@ -115,11 +115,7 @@
 
     def start_training(self, trainer: 'Trainer') -> None:
         # double dispatch to initiate the training loop
-<<<<<<< HEAD
-q        self._results = trainer.train()
-=======
         self._results = trainer.run_train()
->>>>>>> ddf55a2f
 
     def start_testing(self, trainer: 'Trainer') -> None:
         # double dispatch to initiate the test loop
